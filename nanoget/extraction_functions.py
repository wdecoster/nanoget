import logging
from   functools import reduce
import nanoget.utils as ut
import pandas as pd
import sys
import pysam
import nanomath
import re
from Bio import SeqIO
import concurrent.futures as cfutures


def process_summary(summaryfile, **kwargs):
    """Extracting information from an albacore summary file.

    Only reads which have a >0 length are returned.

    The fields below may or may not exist, depending on the type of sequencing performed.
    Fields 1-14 are for 1D sequencing.
    Fields 1-23 for 2D sequencing.
    Fields 24-27, 2-5, 22-23 for 1D^2 (1D2) sequencing
    Fields 28-38 for barcoded workflows
     1  filename
     2  read_id
     3  run_id
     4  channel
     5  start_time
     6  duration
     7  num_events
     8  template_start
     9  num_events_template
    10  template_duration
    11  num_called_template
    12  sequence_length_template
    13  mean_qscore_template
    14  strand_score_template
    15  complement_start
    16    num_events_complement
    17    complement_duration
    18    num_called_complement
    19    sequence_length_complement
    20    mean_qscore_complement
    21    strand_score_complement
    22    sequence_length_2d
    23    mean_qscore_2d
    24    filename1
    25    filename2
    26    read_id1
    27    read_id2
    28    barcode_arrangement
    29    barcode_score
    30    barcode_full_arrangement
    31    front_score
    32    rear_score
    33    front_begin_index
    34    front_foundseq_length
    35    rear_end_index
    36    rear_foundseq_length
    37    kit
    38    variant
    """
    logging.info("Nanoget: Collecting metrics from summary file {} for {} sequencing".format(
        summaryfile, kwargs["readtype"]))
    ut.check_existance(summaryfile)
    if kwargs["readtype"] == "1D":
        cols = ["channel", "start_time", "duration",
                "sequence_length_template", "mean_qscore_template"]
    elif kwargs["readtype"] in ["2D", "1D2"]:
        cols = ["channel", "start_time", "duration", "sequence_length_2d", "mean_qscore_2d"]
    if kwargs["barcoded"]:
        cols.append("barcode_arrangement")
        logging.info("Nanoget: Extracting metrics per barcode.")
    try:
        datadf = pd.read_csv(
            filepath_or_buffer=summaryfile,
            sep="\t",
            usecols=cols,
        )
    except ValueError:
        logging.error("Nanoget: did not find expected columns in summary file {}:\n {}".format(
            summaryfile, ', '.join(cols)))
        sys.exit("ERROR: expected columns in summary file {} not found:\n {}".format(
            summaryfile, ', '.join(cols)))
    if kwargs["barcoded"]:
        datadf.columns = ["channelIDs", "time", "duration", "lengths", "quals", "barcode"]
    else:
        datadf.columns = ["channelIDs", "time", "duration", "lengths", "quals"]
    logging.info("Nanoget: Finished collecting statistics from summary file {}".format(summaryfile))
    return ut.reduce_memory_usage(datadf.loc[datadf["lengths"] != 0].copy())


def check_bam(bam, samtype="bam"):
    """Check if bam file is valid.

    Bam file should:
    - exists
    - has an index (create if necessary)
    - is sorted by coordinate
    - has at least one mapped read
    """
    ut.check_existance(bam)
    samfile = pysam.AlignmentFile(bam, "rb")
    if not samfile.has_index():
        pysam.index(bam)
        samfile = pysam.AlignmentFile(bam, "rb")  # Need to reload the samfile after creating index
        logging.info("Nanoget: No index for bam file could be found, created index.")
    if not samfile.header['HD']['SO'] == 'coordinate':
        logging.error("Nanoget: Bam file {} not sorted by coordinate!.".format(bam))
        sys.exit("Please use a bam file sorted by coordinate.")
    if samtype == "bam":
        logging.info("Nanoget: Bam file {} contains {} mapped and {} unmapped reads.".format(
            bam, samfile.mapped, samfile.unmapped))
        if samfile.mapped == 0:
            logging.error("Nanoget: Bam file {} does not contain aligned reads.".format(bam))
            sys.exit("FATAL: not a single read was mapped in bam file {}".format(bam))
    return samfile


def process_ubam(bam, **kwargs):
    """Extracting metrics from unaligned bam format
    Extracting lengths
    """
    logging.info("Nanoget: Starting to collect statistics from ubam file {}.".format(bam))
    samfile = pysam.AlignmentFile(bam, "rb", check_sq=False)
    if not samfile.has_index():
        pysam.index(bam)
        # Need to reload the samfile after creating index
        samfile = pysam.AlignmentFile(bam, "rb")
        logging.info("Nanoget: No index for bam file could be found, created index.")
    datadf = pd.DataFrame(
        data=[(read.query_name, nanomath.ave_qual(read.query_qualities), read.query_length)
              for read in samfile.fetch(until_eof=True)],
        columns=["readIDs", "quals", "lengths"]) \
        .dropna(axis='columns', how='all') \
        .dropna(axis='index', how='any')
    logging.info("Nanoget: ubam {} contains {} reads.".format(
        bam, datadf["lengths"].size))
    return ut.reduce_memory_usage(datadf)


def process_bam(bam, **kwargs):
    """Combines metrics from bam after extraction.

    Processing function: calls pool of worker functions
    to extract from a bam file the following metrics:
    -lengths
    -aligned lengths
    -qualities
    -aligned qualities
    -mapping qualities
    -edit distances to the reference genome scaled by read length
    Returned in a pandas DataFrame
    """
    logging.info("Nanoget: Starting to collect statistics from bam file {}.".format(bam))
    samfile = check_bam(bam)
    chromosomes = samfile.references
    params = zip([bam] * len(chromosomes), chromosomes)
    with cfutures.ProcessPoolExecutor() as executor:
        datadf = pd.DataFrame(
            data=[res for sublist in executor.map(extract_from_bam, params) for res in sublist],
            columns=["readIDs", "quals", "aligned_quals", "lengths",
                     "aligned_lengths", "mapQ", "percentIdentity"]) \
            .dropna(axis='columns', how='all') \
            .dropna(axis='index', how='any')
    logging.info("Nanoget: bam {} contains {} primary alignments.".format(
        bam, datadf["lengths"].size))
    return ut.reduce_memory_usage(datadf)


def process_cram(cram, **kwargs):
    """Combines metrics from cram after extraction.

    Processing function: calls pool of worker functions
    to extract from a cram file the following metrics:
    -lengths
    -aligned lengths
    -qualities
    -aligned qualities
    -mapping qualities
    -edit distances to the reference genome scaled by read length
    Returned in a pandas DataFrame
    """
    logging.info("Nanoget: Starting to collect statistics from cram file {}.".format(cram))
    samfile = check_bam(cram, samtype="cram")
    chromosomes = samfile.references
    params = zip([cram] * len(chromosomes), chromosomes)
    with cfutures.ProcessPoolExecutor() as executor:
        datadf = pd.DataFrame(
            data=[res for sublist in executor.map(extract_from_bam, params) for res in sublist],
            columns=["readIDs", "quals", "aligned_quals", "lengths",
                     "aligned_lengths", "mapQ", "percentIdentity"]) \
            .dropna(axis='columns', how='all') \
            .dropna(axis='index', how='any')
    logging.info("Nanoget: cram {} contains {} primary alignments.".format(
        cram, datadf["lengths"].size))
    return ut.reduce_memory_usage(datadf)


def extract_from_bam(params):
    """Extracts metrics from bam.

    Worker function per chromosome
    loop over a bam file and create list with tuples containing metrics:
    -qualities
    -aligned qualities
    -lengths
    -aligned lengths
    -mapping qualities
    -edit distances to the reference genome scaled by read length
    """
    bam, chromosome = params
    samfile = pysam.AlignmentFile(bam, "rb")
    return [
        (read.query_name,
         nanomath.ave_qual(read.query_qualities),
         nanomath.ave_qual(read.query_alignment_qualities),
         read.query_length,
         read.query_alignment_length,
         read.mapping_quality,
         get_pID(read))
        for read in samfile.fetch(reference=chromosome, multiple_iterators=True)
        if not read.is_secondary]


def get_pID(read):
    """Return the percent identity of a read.

    based on the NM tag if present,
    if not calculate from MD tag and CIGAR string

    read.query_alignment_length can be zero in the case of ultra long reads aligned with minimap2 -L
    """
    match = reduce(lambda x, y: x + y[1] if y[0] in (0, 7, 8) else x, read.cigartuples, 0)
    ins = reduce(lambda x, y: x + y[1] if y[0] == 1 else x, read.cigartuples, 0)
    delt = reduce(lambda x, y: x + y[1] if y[0] == 2 else x, read.cigartuples, 0)
    alignment_length = match + ins + delt
    try:
        return (1 - read.get_tag("NM") / alignment_length) * 100
    except KeyError:
        try:
<<<<<<< HEAD
            return 100 * (1 - (parse_MD(read.get_tag("MD")) + parse_CIGAR(read.cigartuples)) /
                          read.query_alignment_length)
=======
            return 100 * (1 - (parse_MD(read.get_tag("MD")) + parse_CIGAR(read.cigartuples))
                          / alignment_length)
>>>>>>> 9150a058
        except KeyError:
            return None
    except ZeroDivisionError:
        return None


def parse_MD(MDlist):
    """Parse MD string to get number of mismatches and deletions."""
    return sum([len(item) for item in re.split('[0-9^]', MDlist)])


def parse_CIGAR(cigartuples):
    """Count the insertions in the read using the CIGAR string."""
    return sum([item[1] for item in cigartuples if item[0] == 1])


def handle_compressed_input(inputfq, file_type="fastq"):
    """Return handles from compressed files according to extension.

    Check for which fastq input is presented and open a handle accordingly
    Can read from compressed files (gz, bz2, bgz) or uncompressed
    Relies on file extensions to recognize compression
    """
    ut.check_existance(inputfq)
    if inputfq.endswith(('.gz', 'bgz')):
        import gzip
        logging.info("Nanoget: Decompressing gzipped {} {}".format(file_type, inputfq))
        return gzip.open(inputfq, 'rt')
    elif inputfq.endswith('.bz2'):
        import bz2
        logging.info("Nanoget: Decompressing bz2 compressed {} {}".format(file_type, inputfq))
        return bz2.open(inputfq, 'rt')
    elif inputfq.endswith(('.fastq', '.fq', 'fasta', '.fa', '.fas')):
        return open(inputfq, 'r')
    else:
        logging.error("INPUT ERROR: Unrecognized file extension {}".format(inputfq))
        sys.exit('INPUT ERROR:\nUnrecognized file extension in {}\n'
                 'Supported are gz, bz2, bgz, fastq, fq, fasta, fa and fas'.format(inputfq))


def process_fasta(fasta, **kwargs):
    """Combine metrics extracted from a fasta file."""
    logging.info("Nanoget: Starting to collect statistics from a fasta file.")
    inputfasta = handle_compressed_input(fasta, file_type="fasta")
    return ut.reduce_memory_usage(pd.DataFrame(
        data=[len(rec) for rec in SeqIO.parse(inputfasta, "fasta")],
        columns=["lengths"]
    ).dropna())


def process_fastq_plain(fastq, **kwargs):
    """Combine metrics extracted from a fastq file."""
    logging.info("Nanoget: Starting to collect statistics from plain fastq file.")
    inputfastq = handle_compressed_input(fastq)
    return ut.reduce_memory_usage(pd.DataFrame(
        data=[res for res in extract_from_fastq(inputfastq) if res],
        columns=["quals", "lengths"]
    ).dropna())


def extract_from_fastq(fq):
    """Extract metrics from a fastq file.

    Return average quality and read length
    """
    for rec in SeqIO.parse(fq, "fastq"):
        yield nanomath.ave_qual(rec.letter_annotations["phred_quality"]), len(rec)


def stream_fastq_full(fastq, threads):
    """Generator for returning metrics extracted from fastq.

    Extract from a fastq file:
    -readname
    -average and median quality
    -read_lenght
    """
    logging.info("Nanoget: Starting to collect full metrics from plain fastq file.")
    inputfastq = handle_compressed_input(fastq)
    with cfutures.ProcessPoolExecutor(max_workers=threads) as executor:
        for results in executor.map(extract_all_from_fastq, SeqIO.parse(inputfastq, "fastq")):
            yield results
    logging.info("Nanoget: Finished collecting statistics from plain fastq file.")


def extract_all_from_fastq(rec):
    """Extract metrics from a fastq file.

    Return identifier, read length, average quality and median quality
    """
    return (rec.id,
            len(rec),
            nanomath.ave_qual(rec.letter_annotations["phred_quality"]),
            nanomath.median_qual(rec.letter_annotations["phred_quality"]))


def info_to_dict(info):
    """Get the key-value pairs from the albacore/minknow fastq description and return dict"""
    return {field.split('=')[0]: field.split('=')[1] for field in info.split(' ')[1:]}


def process_fastq_rich(fastq, **kwargs):
    """Extract metrics from a richer fastq file.

    Extract information from fastq files generated by albacore or MinKNOW,
    containing richer information in the header (key-value pairs)
    read=<int> [72]
    ch=<int> [159]
    start_time=<timestamp> [2016-07-15T14:23:22Z]  # UTC ISO 8601 ISO 3339 timestamp
    Z indicates UTC time, T is the delimiter between date expression and time expression
    dateutil.parser.parse("2016-07-15T14:23:22Z") imported as dparse
    -> datetime.datetime(2016, 7, 15, 14, 23, 22, tzinfo=tzutc())
    """
    logging.info("Nanoget: Starting to collect statistics from rich fastq file.")
    inputfastq = handle_compressed_input(fastq)
    res = []
    for record in SeqIO.parse(inputfastq, "fastq"):
        try:
            read_info = info_to_dict(record.description)
            res.append(
                (nanomath.ave_qual(record.letter_annotations["phred_quality"]),
                 len(record),
                 read_info["ch"],
                 read_info["start_time"],
                 read_info["runid"]))
        except KeyError:
            logging.error("Nanoget: keyerror when processing record {}".format(record.description))
            sys.exit("Unexpected fastq identifier:\n{}\n\n \
            missing one or more of expected fields 'ch', 'start_time' or 'runid'".format(
                record.description))
    df = pd.DataFrame(
        data=res,
        columns=["quals", "lengths", "channelIDs", "timestamp", "runIDs"]).dropna()
    df["channelIDs"] = df["channelIDs"].astype("int64")
    return ut.reduce_memory_usage(df)


def readfq(fp):
    """Generator function adapted from https://github.com/lh3/readfq."""
    last = None  # this is a buffer keeping the last unprocessed line
    while True:  # mimic closure; is it a bad idea?
        if not last:  # the first record or a record following a fastq
            for l in fp:  # search for the start of the next record
                if l[0] in '>@':  # fasta/q header line
                    last = l[:-1]  # save this line
                    break
        if not last:
            break
        name, seqs, last = last[1:].partition(" ")[0], [], None
        for l in fp:  # read the sequence
            if l[0] in '@+>':
                last = l[:-1]
                break
            seqs.append(l[:-1])
        if not last or last[0] != '+':  # this is a fasta record
            yield name, ''.join(seqs), None  # yield a fasta record
            if not last:
                break
        else:  # this is a fastq record
            seq, leng, seqs = ''.join(seqs), 0, []
            for l in fp:  # read the quality
                seqs.append(l[:-1])
                leng += len(l) - 1
                if leng >= len(seq):  # have read enough quality
                    last = None
                    yield name, seq, ''.join(seqs)  # yield a fastq record
                    break
            if last:  # reach EOF before reading enough quality
                yield name, seq, None  # yield a fasta record instead
                break


def fq_minimal(fq):
    """Minimal fastq metrics extractor.

    Quickly parse a fasta/fastq file - but makes expectations on the file format
    There will be dragons if unexpected format is used
    Expects a fastq_rich format, but extracts only timestamp and length
    """
    try:
        while True:
            time = next(fq)[1:].split(" ")[4][11:-1]
            length = len(next(fq))
            next(fq)
            next(fq)
            yield time, length
    except StopIteration:
        yield None


def process_fastq_minimal(fastq, **kwargs):
    """Swiftly extract minimal features (length and timestamp) from a rich fastq file"""
    infastq = handle_compressed_input(fastq)
    try:
        df = pd.DataFrame(
            data=[rec for rec in fq_minimal(infastq) if rec],
            columns=["timestamp", "lengths"]
        )
    except IndexError:
        logging.error("Fatal: Incorrect file structure for fastq_minimal")
        sys.exit("Error: file does not match expected structure for fastq_minimal")
    return ut.reduce_memory_usage(df)<|MERGE_RESOLUTION|>--- conflicted
+++ resolved
@@ -1,5 +1,5 @@
 import logging
-from   functools import reduce
+from functools import reduce
 import nanoget.utils as ut
 import pandas as pd
 import sys
@@ -238,13 +238,8 @@
         return (1 - read.get_tag("NM") / alignment_length) * 100
     except KeyError:
         try:
-<<<<<<< HEAD
             return 100 * (1 - (parse_MD(read.get_tag("MD")) + parse_CIGAR(read.cigartuples)) /
-                          read.query_alignment_length)
-=======
-            return 100 * (1 - (parse_MD(read.get_tag("MD")) + parse_CIGAR(read.cigartuples))
-                          / alignment_length)
->>>>>>> 9150a058
+                          alignment_length)
         except KeyError:
             return None
     except ZeroDivisionError:
